#region S# License
/******************************************************************************************
NOTICE!!!  This program and source code is owned and licensed by
StockSharp, LLC, www.stocksharp.com
Viewing or use of this code requires your acceptance of the license
agreement found at https://github.com/StockSharp/StockSharp/blob/master/LICENSE
Removal of this comment is a violation of the license agreement.

Project: StockSharp.Messages.Messages
File: WorkingTime.cs
Created: 2015, 11, 11, 2:32 PM

Copyright 2010 by StockSharp, LLC
*******************************************************************************************/
#endregion S# License
namespace StockSharp.Messages
{
	using System;
	using System.Collections.Generic;
	using System.ComponentModel;
	using System.ComponentModel.DataAnnotations;
	using System.Linq;
	using System.Runtime.Serialization;
	using System.Xml.Serialization;

	using Ecng.Common;
	using Ecng.ComponentModel;
	using Ecng.Serialization;

	using StockSharp.Localization;

	/// <summary>
	/// Work schedule (time, holidays etc.).
	/// </summary>
	[Serializable]
	[System.Runtime.Serialization.DataContract]
	[DisplayNameLoc(LocalizedStrings.Str184Key)]
	[DescriptionLoc(LocalizedStrings.Str408Key)]
	public class WorkingTime : Cloneable<WorkingTime>, IPersistable
	{
		/// <summary>
		/// Initializes a new instance of the <see cref="WorkingTime"/>.
		/// </summary>
		public WorkingTime()
		{
        }

		private List<WorkingTimePeriod> _periods = new List<WorkingTimePeriod>();

		/// <summary>
		/// Schedule validity periods.
		/// </summary>
		[DataMember]
		[Display(
			ResourceType = typeof(LocalizedStrings),
			Name = LocalizedStrings.Str409Key,
			Description = LocalizedStrings.Str410Key,
			GroupName = LocalizedStrings.GeneralKey,
			Order = 0)]
		public List<WorkingTimePeriod> Periods
		{
			get => _periods;
			set => _periods = value ?? throw new ArgumentNullException(nameof(value));
		}

		//private List<DateTime> _specialWorkingDays = new List<DateTime>();

		/// <summary>
		/// Working days, falling on Saturday and Sunday.
		/// </summary>
		//[DataMember]
		//[CategoryLoc(LocalizedStrings.GeneralKey)]
		//[DisplayNameLoc(LocalizedStrings.Str411Key)]
		//[DescriptionLoc(LocalizedStrings.Str412Key)]
		[XmlIgnore]
		[Ignore]
<<<<<<< HEAD
		[Browsable(false)]
=======
        [Browsable(false)]
>>>>>>> 83c94e37
		public DateTime[] SpecialWorkingDays
		{
			get => _specialDays.Where(p => p.Value.Length > 0).Select(p => p.Key).ToArray();
			set
			{
				//_specialWorkingDays = CheckDates(value);

				foreach (var day in CheckDates(value))
				{
					var period = this.GetPeriod(day);

					_specialDays[day] = period?.Times.ToArray() ?? new[] { new Range<TimeSpan>(new TimeSpan(9, 0, 0), new TimeSpan(16, 0, 0)) };
				}
			}
		}

		//private List<DateTime> _specialHolidays = new List<DateTime>();

		/// <summary>
		/// Holidays that fall on workdays.
		/// </summary>
		//[DataMember]
		//[CategoryLoc(LocalizedStrings.GeneralKey)]
		//[DisplayNameLoc(LocalizedStrings.Str413Key)]
		//[DescriptionLoc(LocalizedStrings.Str414Key)]
		[XmlIgnore]
		[Ignore]
		[Browsable(false)]
<<<<<<< HEAD
		public DateTime[] SpecialHolidays
=======
        public DateTime[] SpecialHolidays
>>>>>>> 83c94e37
		{
			get => _specialDays.Where(p => p.Value.Length == 0).Select(p => p.Key).ToArray();
			set
			{
				//_specialHolidays = CheckDates(value);

				foreach (var day in CheckDates(value))
					_specialDays[day] = ArrayHelper.Empty<Range<TimeSpan>>();
			}
		}

		private IDictionary<DateTime, Range<TimeSpan>[]> _specialDays = new Dictionary<DateTime, Range<TimeSpan>[]>();

		/// <summary>
		/// Special working days and holidays.
		/// </summary>
		[DataMember]
		[Display(
			ResourceType = typeof(LocalizedStrings),
			Name = LocalizedStrings.SpecialDaysKey,
			Description = LocalizedStrings.SpecialDaysDescKey,
			GroupName = LocalizedStrings.GeneralKey,
			Order = 1)]
		public IDictionary<DateTime, Range<TimeSpan>[]> SpecialDays
		{
			get => _specialDays;
			set => _specialDays = value ?? throw new ArgumentNullException(nameof(value));
		}

		private bool _checkDates = true;

		private DateTime[] CheckDates(DateTime[] dates)
		{
			if (!_checkDates)
				return dates;

			if (dates == null)
				throw new ArgumentNullException(nameof(dates));

			var dupDate = dates.GroupBy(d => d).FirstOrDefault(g => g.Count() > 1);

			if (dupDate != null)
				throw new ArgumentException(LocalizedStrings.Str415Params.Put(dupDate.Key), nameof(dates));

			return dates;
		}

		/// <summary>
		/// Create a copy of <see cref="WorkingTime"/>.
		/// </summary>
		/// <returns>Copy.</returns>
		public override WorkingTime Clone()
		{
			var clone = new WorkingTime
			{
				_checkDates = false,
				Periods = Periods.Select(t => t.Clone()).ToList(),
				//SpecialWorkingDays = SpecialWorkingDays.ToList(),
				//SpecialHolidays = SpecialHolidays.ToList(),
				SpecialDays = SpecialDays.ToDictionary(p => p.Key, p => p.Value.ToArray()),
			};

			clone._checkDates = true;

			return clone;
		}

		/// <summary>
		/// Load settings.
		/// </summary>
		/// <param name="storage">Settings storage.</param>
		public void Load(SettingsStorage storage)
		{
			Periods = storage.GetValue<IEnumerable<SettingsStorage>>(nameof(Periods)).Select(s => s.Load<WorkingTimePeriod>()).ToList();

			if (storage.ContainsKey(nameof(SpecialDays)))
			{
				SpecialDays = storage.GetValue<IDictionary<DateTime, Range<TimeSpan>[]>>(nameof(SpecialDays));
			}
			else
			{
				SpecialWorkingDays = storage.GetValue<List<DateTime>>(nameof(SpecialWorkingDays)).ToArray();
				SpecialHolidays = storage.GetValue<List<DateTime>>(nameof(SpecialHolidays)).ToArray();
			}
		}

		/// <summary>
		/// Save settings.
		/// </summary>
		/// <param name="storage">Settings storage.</param>
		public void Save(SettingsStorage storage)
		{
			storage.SetValue(nameof(Periods), Periods.Select(p => p.Save()).ToArray());
			storage.SetValue(nameof(SpecialDays), SpecialDays);
			//storage.SetValue(nameof(SpecialWorkingDays), SpecialWorkingDays);
			//storage.SetValue(nameof(SpecialHolidays), SpecialHolidays);
		}

		/// <summary>
		/// Returns a <see cref="T:System.String"/> that represents the current <see cref="T:System.Object"/>.
		/// </summary>
		/// <returns>
		/// A <see cref="T:System.String"/> that represents the current <see cref="T:System.Object"/>.
		/// </returns>
		public override string ToString()
		{
			return Periods.Select(p => p.ToString()).Join(",");
		}
	}
}<|MERGE_RESOLUTION|>--- conflicted
+++ resolved
@@ -74,11 +74,7 @@
 		//[DescriptionLoc(LocalizedStrings.Str412Key)]
 		[XmlIgnore]
 		[Ignore]
-<<<<<<< HEAD
 		[Browsable(false)]
-=======
-        [Browsable(false)]
->>>>>>> 83c94e37
 		public DateTime[] SpecialWorkingDays
 		{
 			get => _specialDays.Where(p => p.Value.Length > 0).Select(p => p.Key).ToArray();
@@ -107,11 +103,7 @@
 		[XmlIgnore]
 		[Ignore]
 		[Browsable(false)]
-<<<<<<< HEAD
 		public DateTime[] SpecialHolidays
-=======
-        public DateTime[] SpecialHolidays
->>>>>>> 83c94e37
 		{
 			get => _specialDays.Where(p => p.Value.Length == 0).Select(p => p.Key).ToArray();
 			set
